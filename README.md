--- conflicted
+++ resolved
@@ -1,14 +1,3 @@
-<<<<<<< HEAD
-# Motivation: Throughput-Oriented Systems
-This project focuses on throughput-oriented large language model (LLM) generative inference in situations of limited GPU memory.
-LLMs are used in new tasks where many inputs can be batched together, such as benchmarking, information extraction, data wrangling, and form processing, but foundation models have not had as massive of an impact, mainly due to limitations on computational resources and privacy concerns.
-For example, in the real world, data from such tasks is sensitive and confidential, such as data from hospitals, banks, and funds. As computation infrastructure in these organizations are often outdated, expensive GPU resources are even more scarce.
-The above motivates us to initiate this study of high-throughput LLM inference with limited resources.
-Another reason for targeting high throughput is that we can significantly increase throughput by trading off latency, especially in memory-limited cases, and the tasks we mentioned above are usually not latency sensitive.
-
-The goal of this project is to create a high-throughput system to enable new and exciting applications of foundation models running on low-cost hardware, such as a single commodity GPU, instead of expensive systems.
-We demonstrate an example use case on the [HELM](https://crfm.stanford.edu/helm) benchmark.
-=======
 # FlexGen
 
 FlexGen is a high-throughput generation engine for running large language models with limited GPU memory. FlexGen allows **high-throughput** generation by IO-efficient offloading, compression and **large effective batch sizes**.
@@ -39,7 +28,6 @@
 ❌ **Limitation**. As an offloading-based system running on weak GPUs, FlexGen also has its limitations.
 FlexGen can be significantly slower than the case when you have enough powerful GPUs to hold the whole model, especially for small-batch cases.
 FlexGen is mostly optimized for throughput-oriented batch processing settings (e.g., classifying or extracting information from many documents in batches), on single GPUs.
->>>>>>> 20a95669
 
 ----------
 
@@ -49,20 +37,6 @@
 
 ----------
 
-<<<<<<< HEAD
-# FlexGen (Still a Work in Progress!)
-FlexGen is a high-throughput generation engine for running large language models with limited GPU memory. FlexGen allows **high-throughput** generation by IO-efficient offloading, compression, and **large effective batch sizes**.
-
-⚡ **High-Throughput Offloading**.  
-Higher-throughput generation versus other offloading-based systems (e.g., Hugging Face Accelerate, DeepSpeed Zero-Inference) - sometimes by orders of magnitude. This can be useful for batch inference scenarios, such as benchmarking (e.g., [HELM](https://github.com/stanford-crfm/helm)) and [data wrangling](https://arxiv.org/abs/2205.09911).
-
-❌ **Limitations**.  
-As an offloading-based system running on weak GPUs, FlexGen also has its limitations.
-FlexGen can be significantly slower than the case when you have enough powerful GPUs to hold the entire model, especially for small-batch cases.
-FlexGen is mostly optimized for throughput-oriented batch processing settings (e.g., classifying or extracting information from many documents in batches), on single GPUs.
-
-=======
->>>>>>> 20a95669
 ## Install
 Requirements:  
  - PyTorch >= 1.12 [(Help)](https://pytorch.org/get-started/locally/)
@@ -97,19 +71,11 @@
 The corresponding effective batch sizes are in parentheses. Please see [here](benchmark/batch_size_table.md) for more details.
 | System | OPT-6.7B | OPT-30B | OPT-175B |
 | ------ | -------- | ------- | -------- |
-<<<<<<< HEAD
 | Hugging Face Accelerate   | 25.12 (2 on GPU) | 0.62 (8 on CPU) | 0.01 (2 on disk) |
 | DeepSpeed ZeRO-Inference | 9.28 (16 on CPU)  | 0.60 (4 on CPU) | 0.01 (1 on disk) |
 | Petals\*                 | -     | -    | 0.05 |
 | FlexGen                  | 25.26 (2 on GPU) | 7.32 (144 on CPU) | 0.69 (256 on disk) |
 | FlexGen with Compression | **29.12** (72 on GPU) | **8.38** (512 on CPU) | **1.12** (144 on CPU) |
-=======
-| Hugging Face Accelerate   | 25.12 (2 on gpu) | 0.62 (8 on cpu	) | 0.01 (2 on disk) |
-| DeepSpeed ZeRO-Inference | 9.28 (16 on cpu)  | 0.60 (4 on cpu) | 0.01 (1 on disk) |
-| Petals                 | 8.25     | 2.84    | 0.08 |
-| FlexGen                  | 25.26 (2 on gpu) | 7.32 (144 on cpu) | 0.69 (256 on disk) |
-| FlexGen with Compression | **29.12** (72 on gpu) | **8.38** (512 on cpu) | **1.12** (144 on cpu) |
->>>>>>> 20a95669
 
 - Hardware: an NVIDIA T4 (16GB) instance on GCP with 208GB of DRAM and 1.5TB of SSD.  
 - Workload: input sequence length = 512, output sequence length = 32. The batch size is tuned to **a large value** that maximizes the generation throughput for each system.
